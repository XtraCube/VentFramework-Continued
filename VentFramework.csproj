--- conflicted
+++ resolved
@@ -21,17 +21,13 @@
             <PrivateAssets>all</PrivateAssets>
         </PackageReference>
 
-<<<<<<< HEAD
+
         <PackageReference Include="BepInEx.Unity.IL2CPP" Version="6.0.0-be.671" PrivateAssets="all" />
 
         <PackageReference Include="JetBrains.Annotations" Version="2023.2.0-eap3">
             <Aliases>JetbrainsAnnotations</Aliases>
         </PackageReference>
-=======
-        <PackageReference Include="BepInEx.Unity.IL2CPP" Version="6.0.0-be.670" PrivateAssets="all" />
-        <PackageReference Include="Samboy063.Cpp2IL.Core" Version="2022.1.0-development.866" />
-        <PackageReference Include="AmongUs.GameLibs.Steam" Version="2023.6.13" PrivateAssets="all" />
->>>>>>> ae1393de
+
 
         <PackageReference Include="Pastel" Version="4.1.0" />
         
